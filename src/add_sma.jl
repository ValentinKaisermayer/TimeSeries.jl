# this takes a DataFrame and returns the DataFrame with
# an additional column whose value is a simple moving average


function add_sma(df::DataFrame, n::Int64, col::ASCIIString)

  function sma(x,n)
    foo = [sum(x[i:i+(n-1)])/n for i=1:length(x)-(n-1)]
<<<<<<< HEAD
    bar = DataArray([zeros(n-1) ; foo])
    for i in 1:length(bar)
    if bar[i] == 0
    bar[i] = NA
    end
    end
    bar
=======
    bar = [nas(DataVector[float(n)], n-1) ; foo]
>>>>>>> 38649e90
  end

  new_col = strcat("sma.", string(n))

  within!(df, quote
    $new_col  = $sma(vector($df[$col]), $n)
        end);
  df
end
<|MERGE_RESOLUTION|>--- conflicted
+++ resolved
@@ -6,17 +6,7 @@
 
   function sma(x,n)
     foo = [sum(x[i:i+(n-1)])/n for i=1:length(x)-(n-1)]
-<<<<<<< HEAD
-    bar = DataArray([zeros(n-1) ; foo])
-    for i in 1:length(bar)
-    if bar[i] == 0
-    bar[i] = NA
-    end
-    end
-    bar
-=======
     bar = [nas(DataVector[float(n)], n-1) ; foo]
->>>>>>> 38649e90
   end
 
   new_col = strcat("sma.", string(n))
