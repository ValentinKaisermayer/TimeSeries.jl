--- conflicted
+++ resolved
@@ -7,7 +7,6 @@
 
 # from, to ######################
  
-<<<<<<< HEAD
 from{T,N,D}(ta::TimeArray{T,N,D}, d::D) =
     d < ta.timestamp[1] ? ta :
     d > ta.timestamp[end] ? ta[1:0] :
@@ -18,20 +17,9 @@
     d > ta.timestamp[end] ? ta :
     ta[1:searchsortedlast(ta.timestamp, d)]
 
-###### findall ##################
+###### find ##################
 
 find(ta::TimeArray{Bool,1}) = find(ta.values)
-=======
-from{T,N}(ta::TimeArray{T,N}, y::Int, m::Int, d::Int) = ta[Date(y,m,d):last(ta.timestamp)]
-to{T,N}(ta::TimeArray{T,N}, y::Int, m::Int, d::Int)   = ta[ta.timestamp[1]:Date(y,m,d)]
-
-###### findall ##################
-
-import Base.find
-
-findall(ta::TimeArray{Bool,1}) = find(ta.values)
-find(ta::TimeArray{Bool,1})    = ta[(findall(ta))]
->>>>>>> 07e5faea
 
 ###### findwhen #################
 
